#-------------------------------------------------
#
# Project created by QtCreator 2013-06-15T19:19:08
#
#-------------------------------------------------

TARGET = ACL
TEMPLATE = lib
CONFIG += staticlib

QT       -= core gui

QMAKE_CXXFLAGS += -std=c++17
DEFINES += BOOST_THREAD_USE_LIB

win32:CONFIG(release, debug|release) {
  DESTDIR = "../Library/win32/release"
  OBJECTS_DIR = "../Library/win32/release/object/ACL"
}
else:win32:CONFIG(debug, debug|release) {
  DESTDIR = "../Library/win32/debug"
  OBJECTS_DIR = "../Library/win32/debug/object/ACL"
}
else:unix:CONFIG(release, debug|release) {
  DESTDIR = ""
  OBJECTS_DIR = "objects"
}
else:unix:CONFIG(debug, debug|release) {
  DESTDIR = ""
  OBJECTS_DIR = "objects"
}

INCLUDEPATH += \
  "../boost 1.62" \
  "../cfitsio" \
  "../dlib-19.4" \
  "../GCL" \
  "../libWCS/wcstools-3.8.7/libwcs" \
  "../MCL" \
<<<<<<< HEAD
  "../NOVAS" \
=======
  "../novasc3.1" \
>>>>>>> c41259e4
  "../PCL" \
  "../SBIG" \
  "../SCL" \
  "../SOFA/src" \
  "../" \
  "../GeographicLib/GeographicLib-1.48/include/GeographicLib"

SOURCES += \
    Source/ImageStack.cpp \
    Source/ImageRegister.cpp \
    Source/ImagePlane.cpp \
    Source/HDBPrimary.cpp \
    Source/HDBPhotometry.cpp \
    Source/HDBImage.cpp \
    Source/HDBBinTable.cpp \
    Source/HDBAstrometry.cpp \
    Source/HDBAsciiTable.cpp \
    Source/HDB.cpp \
    Source/FWHM.cpp \
    Source/AstroImagePoly.cpp \
    Source/AstroImageMono.cpp \
    Source/AstroImage.cpp \
    Source/AstroFile.cpp \
    Source/Observation.cpp \
    Source/AstroClass.cpp \
    Source/AstroFunctions.cpp \
    Source/PhotometryObservation.cpp \
    Source/PhotometryApertureCircular.cpp \
    Source/PhotometryAperture.cpp \
    Source/AstrometryObservation.cpp \
    Source/AstroImageCalibration.cpp \
    Source/common.cpp \
    Source/findstar.cpp \
    Source/SourceExtraction.cpp \
    Source/AstronomicalTime.cpp \
    Source/AAVSO.cpp \
    Source/config.cpp \
    Source/FITSInspector.cpp \
    Source/FITSUtilities.cpp \
    Source/FITS.cpp \
    Source/FITSException.cpp \
    Source/Photometry.cpp \
    Source/AstronomicalCoordinates.cpp \
    Source/TargetAstronomy.cpp \
    Source/TargetSolar.cpp \
    Source/TargetStellar.cpp \
    Source/TargetMinorPlanet.cpp \
    Source/TargetPlanet.cpp \
    Source/FITSKeyword.cpp \
    Source/FITSKeywordString.cpp \
    Source/FITSKeywordFloat.cpp \
    Source/FITSKeywordDouble.cpp \
    Source/FITSKeywordComplex.cpp \
    Source/FITSKeywordDoubleComplex.cpp \
    Source/FITSKeywordInt08.cpp \
    Source/FITSKeywordBool.cpp \
    Source/FITSKeywordUInt08.cpp \
    Source/FITSKeywordInt16.cpp \
    Source/FITSKeywordInt32.cpp \
    Source/FITSKeywordUInt16.cpp \
    Source/FITSKeywordInt64.cpp \
    Source/FITSKeywordUInt32.cpp \
    Source/FITSKeywordDateTime.cpp \
    Source/FITSKeywordDate.cpp \
    Source/SIMBAD.cpp \
    Source/geographicLocation.cpp \
    Source/observatoryInformation.cpp \
    Source/photometryFilters.cpp \
    Source/julianDay.cpp \
    Source/telescope.cpp \
    Source/FITSMemoryFileArray.cpp \
    Source/FITSMemoryFile.cpp

HEADERS += \
    Include/wcs.h \
    Include/PhotometryObservation.h \
    Include/PhotometryApertureEliptical.h \
    Include/PhotometryApertureCircular.h \
    Include/PhotometryAperture.h \
    Include/Observation.h \
    Include/ObserClass.h \
    Include/ImageStack.h \
    Include/ImageRegister.h \
    Include/ImagePlane.h \
    Include/HDBPrimary.h \
    Include/HDBPhotometry.h \
    Include/HDBImage.h \
    Include/HDBBinTable.h \
    Include/HDBAstrometry.h \
    Include/HDBAsciiTable.h \
    Include/HDB.h \
    Include/FWHM.h \
    Include/config.h \
    Include/common.h \
    Include/AstroRT.h \
    Include/AstrometryObservation.h \
    Include/Astrometry.h \
    Include/AstroImagePoly.h \
    Include/AstroImageMono.h \
    Include/AstroImageFunctions.hpp \
    Include/AstroImageCalibration.h \
    Include/AstroImage.h \
    Include/AstroFunctions.h \
    Include/AstroFile.h \
    Include/AstroClass.h \
    Include/AstroCatalogue.h \
    Include/AAVSO.h \
    Include/findstar.h \
    Include/SourceExtraction.h \
    Include/constants.h \
    Include/AstronomicalTime.h \
    Include/FITSInspector.h \
    Include/FITSStrings.h \
    Include/FITSUtilities.h \
    Include/FITS.h \
    Include/FITSException.h \
    Include/Photometry.h \
    Include/AstronomicalCoordinates.h \
    Include/AstronomicalObject.h \
    Include/TargetAstronomy.h \
    Include/TargetSolar.h \
    Include/TargetStellar.h \
    Include/TargetMinorPlanet.h \
    Include/TargetPlanet.h \
    Include/FITSKeyword.h \
    Include/FITSKeywordString.h \
    Include/FITSKeywordFloat.h \
    Include/FITSKeywordDouble.h \
    Include/FITSKeywordComplex.h \
    Include/FITSKeywordDoubleComplex.h \
    Include/FITSKeywordDateTime.h \
    Include/FITSKeywordInt16.h \
    Include/FITSKeywordInt32.h \
    Include/FITSKeywordInt08.h \
    Include/FITSKeywordInt64.h \
    Include/FITSKeywordUInt08.h \
    Include/FITSKeywordUInt16.h \
    Include/FITSKeywordUInt32.h \
    Include/FITSKeywordBool.h \
    Include/FITSKeywordDate.h \
    Include/SIMBAD.h \
    Include/geographicLocation.h \
    Include/observatoryInformation.h \
    Include/photometryFilters.h \
    Include/julianDay.h \
    Include/telescope.h \
    Include/FITSMemoryFileArray.h \
    Include/FITSMemoryFile.h

OTHER_FILES += \
    ACL \
    license.txt \
    README \
    changelog.txt<|MERGE_RESOLUTION|>--- conflicted
+++ resolved
@@ -1,4 +1,4 @@
-#-------------------------------------------------
+
 #
 # Project created by QtCreator 2013-06-15T19:19:08
 #
@@ -37,11 +37,7 @@
   "../GCL" \
   "../libWCS/wcstools-3.8.7/libwcs" \
   "../MCL" \
-<<<<<<< HEAD
-  "../NOVAS" \
-=======
-  "../novasc3.1" \
->>>>>>> c41259e4
+  "../NOVAS/novasc3.1" \
   "../PCL" \
   "../SBIG" \
   "../SCL" \
@@ -195,4 +191,199 @@
     ACL \
     license.txt \
     README \
+    changelog.txt
+
+#
+# Project created by QtCreator 2013-06-15T19:19:08
+#
+#-------------------------------------------------
+
+TARGET = ACL
+TEMPLATE = lib
+CONFIG += staticlib
+
+QT       -= core gui
+
+QMAKE_CXXFLAGS += -std=c++17
+DEFINES += BOOST_THREAD_USE_LIB
+
+win32:CONFIG(release, debug|release) {
+  DESTDIR = "../Library/win32/release"
+  OBJECTS_DIR = "../Library/win32/release/object/ACL"
+}
+else:win32:CONFIG(debug, debug|release) {
+  DESTDIR = "../Library/win32/debug"
+  OBJECTS_DIR = "../Library/win32/debug/object/ACL"
+}
+else:unix:CONFIG(release, debug|release) {
+  DESTDIR = ""
+  OBJECTS_DIR = "objects"
+}
+else:unix:CONFIG(debug, debug|release) {
+  DESTDIR = ""
+  OBJECTS_DIR = "objects"
+}
+
+INCLUDEPATH += \
+  "../boost 1.62" \
+  "../cfitsio" \
+  "../dlib-19.4" \
+  "../GCL" \
+  "../libWCS/wcstools-3.8.7/libwcs" \
+  "../MCL" \
+  "../NOVAS/novasc3.1" \
+  "../novasc3.1" \
+  "../PCL" \
+  "../SBIG" \
+  "../SCL" \
+  "../SOFA/src" \
+  "../" \
+  "../GeographicLib/GeographicLib-1.48/include/GeographicLib"
+
+SOURCES += \
+    Source/ImageStack.cpp \
+    Source/ImageRegister.cpp \
+    Source/ImagePlane.cpp \
+    Source/HDBPrimary.cpp \
+    Source/HDBPhotometry.cpp \
+    Source/HDBImage.cpp \
+    Source/HDBBinTable.cpp \
+    Source/HDBAstrometry.cpp \
+    Source/HDBAsciiTable.cpp \
+    Source/HDB.cpp \
+    Source/FWHM.cpp \
+    Source/AstroImagePoly.cpp \
+    Source/AstroImageMono.cpp \
+    Source/AstroImage.cpp \
+    Source/AstroFile.cpp \
+    Source/Observation.cpp \
+    Source/AstroClass.cpp \
+    Source/AstroFunctions.cpp \
+    Source/PhotometryObservation.cpp \
+    Source/PhotometryApertureCircular.cpp \
+    Source/PhotometryAperture.cpp \
+    Source/AstrometryObservation.cpp \
+    Source/AstroImageCalibration.cpp \
+    Source/common.cpp \
+    Source/findstar.cpp \
+    Source/SourceExtraction.cpp \
+    Source/AstronomicalTime.cpp \
+    Source/AAVSO.cpp \
+    Source/config.cpp \
+    Source/FITSInspector.cpp \
+    Source/FITSUtilities.cpp \
+    Source/FITS.cpp \
+    Source/FITSException.cpp \
+    Source/Photometry.cpp \
+    Source/AstronomicalCoordinates.cpp \
+    Source/TargetAstronomy.cpp \
+    Source/TargetSolar.cpp \
+    Source/TargetStellar.cpp \
+    Source/TargetMinorPlanet.cpp \
+    Source/TargetPlanet.cpp \
+    Source/FITSKeyword.cpp \
+    Source/FITSKeywordString.cpp \
+    Source/FITSKeywordFloat.cpp \
+    Source/FITSKeywordDouble.cpp \
+    Source/FITSKeywordComplex.cpp \
+    Source/FITSKeywordDoubleComplex.cpp \
+    Source/FITSKeywordInt08.cpp \
+    Source/FITSKeywordBool.cpp \
+    Source/FITSKeywordUInt08.cpp \
+    Source/FITSKeywordInt16.cpp \
+    Source/FITSKeywordInt32.cpp \
+    Source/FITSKeywordUInt16.cpp \
+    Source/FITSKeywordInt64.cpp \
+    Source/FITSKeywordUInt32.cpp \
+    Source/FITSKeywordDateTime.cpp \
+    Source/FITSKeywordDate.cpp \
+    Source/SIMBAD.cpp \
+    Source/geographicLocation.cpp \
+    Source/observatoryInformation.cpp \
+    Source/photometryFilters.cpp \
+    Source/julianDay.cpp \
+    Source/telescope.cpp \
+    Source/FITSMemoryFileArray.cpp \
+    Source/FITSMemoryFile.cpp
+
+HEADERS += \
+    Include/wcs.h \
+    Include/PhotometryObservation.h \
+    Include/PhotometryApertureEliptical.h \
+    Include/PhotometryApertureCircular.h \
+    Include/PhotometryAperture.h \
+    Include/Observation.h \
+    Include/ObserClass.h \
+    Include/ImageStack.h \
+    Include/ImageRegister.h \
+    Include/ImagePlane.h \
+    Include/HDBPrimary.h \
+    Include/HDBPhotometry.h \
+    Include/HDBImage.h \
+    Include/HDBBinTable.h \
+    Include/HDBAstrometry.h \
+    Include/HDBAsciiTable.h \
+    Include/HDB.h \
+    Include/FWHM.h \
+    Include/config.h \
+    Include/common.h \
+    Include/AstroRT.h \
+    Include/AstrometryObservation.h \
+    Include/Astrometry.h \
+    Include/AstroImagePoly.h \
+    Include/AstroImageMono.h \
+    Include/AstroImageFunctions.hpp \
+    Include/AstroImageCalibration.h \
+    Include/AstroImage.h \
+    Include/AstroFunctions.h \
+    Include/AstroFile.h \
+    Include/AstroClass.h \
+    Include/AstroCatalogue.h \
+    Include/AAVSO.h \
+    Include/findstar.h \
+    Include/SourceExtraction.h \
+    Include/constants.h \
+    Include/AstronomicalTime.h \
+    Include/FITSInspector.h \
+    Include/FITSStrings.h \
+    Include/FITSUtilities.h \
+    Include/FITS.h \
+    Include/FITSException.h \
+    Include/Photometry.h \
+    Include/AstronomicalCoordinates.h \
+    Include/AstronomicalObject.h \
+    Include/TargetAstronomy.h \
+    Include/TargetSolar.h \
+    Include/TargetStellar.h \
+    Include/TargetMinorPlanet.h \
+    Include/TargetPlanet.h \
+    Include/FITSKeyword.h \
+    Include/FITSKeywordString.h \
+    Include/FITSKeywordFloat.h \
+    Include/FITSKeywordDouble.h \
+    Include/FITSKeywordComplex.h \
+    Include/FITSKeywordDoubleComplex.h \
+    Include/FITSKeywordDateTime.h \
+    Include/FITSKeywordInt16.h \
+    Include/FITSKeywordInt32.h \
+    Include/FITSKeywordInt08.h \
+    Include/FITSKeywordInt64.h \
+    Include/FITSKeywordUInt08.h \
+    Include/FITSKeywordUInt16.h \
+    Include/FITSKeywordUInt32.h \
+    Include/FITSKeywordBool.h \
+    Include/FITSKeywordDate.h \
+    Include/SIMBAD.h \
+    Include/geographicLocation.h \
+    Include/observatoryInformation.h \
+    Include/photometryFilters.h \
+    Include/julianDay.h \
+    Include/telescope.h \
+    Include/FITSMemoryFileArray.h \
+    Include/FITSMemoryFile.h
+
+OTHER_FILES += \
+    ACL \
+    license.txt \
+    README \
     changelog.txt